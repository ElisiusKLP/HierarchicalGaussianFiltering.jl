--- conflicted
+++ resolved
@@ -51,12 +51,7 @@
     update_order = false
 
     #Initialize an HGF
-<<<<<<< HEAD
-  
-    HGF_test1 = HGF.init_HGF(
-=======
     HGF_test = HGF.init_HGF(
->>>>>>> 230ac777
         default_params,
         input_nodes,
         state_nodes,
