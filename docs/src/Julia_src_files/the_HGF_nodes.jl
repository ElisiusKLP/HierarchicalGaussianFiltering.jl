--- conflicted
+++ resolved
@@ -8,9 +8,7 @@
 
 # ## Building principles
 
-<<<<<<< HEAD
 # The following rules apply for connecting nodes, when customizing your own HGF structure:
-=======
 # ### Parameters
 
 # - no parameters in the categorical state node
@@ -60,11 +58,6 @@
 # - input noise (default is 0)
 # - value coupling 
 # - volatility coupling
- 
-
-
-# ## Building principles 
->>>>>>> 2be18d58
 
 # ### Binary state node rules:
  
