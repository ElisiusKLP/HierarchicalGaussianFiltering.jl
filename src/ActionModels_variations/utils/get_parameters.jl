"""
    get_parameters(hgf::HGF, target_param::Tuple{String,String})

Gets a single parameter value from a specific node in an HGF. A vector of parameters can also be passed.

    get_parameters(hgf::HGF, node_name::String)

Gets all parameter values for a specific node in an HGF. If only a node object is passed, returns all parameters in that node. If only an HGF object is passed, returns all parameters of all nodes in the HGF.
"""
function ActionModels.get_parameters() end

### For getting a specific parameter from a specific node ###
#For parameters other than coupling strengths
function ActionModels.get_parameters(hgf::HGF, target_param::Tuple{String,String})

    #Unpack node name and param name
    (node_name, param_name) = target_param


    #If the node does not exist
    if !(node_name in keys(hgf.all_nodes))
        #Throw an error
        throw(ArgumentError("The node $node_name does not exist"))
    end

    #Get out the node
    node = hgf.all_nodes[node_name]


    #If the param does not exist in the node
    if !(Symbol(param_name) in fieldnames(typeof(node.parameters)))
        #Throw an error
        throw(
            ArgumentError(
                "The node $node_name does not have the parameter $param_name in its parameters",
            ),
        )
    end

    #Get the parameter from that node
    param = getproperty(node.parameters, Symbol(param_name))

    return param
end

##For coupling strengths
function ActionModels.get_parameters(hgf::HGF, target_param::Tuple{String,String,String})

    #Unpack node name, parent name and param name
    (node_name, parent_name, param_name) = target_param


    #If the node does not exist
    if !(node_name in keys(hgf.all_nodes))
        #Throw an error
        throw(ArgumentError("The node $node_name does not exist"))
    end

    #Get out the node
    node = hgf.all_nodes[node_name]


    #If the parameter does not exist in the node
    if !(Symbol(param_name) in fieldnames(typeof(node.parameters)))
        #Throw an error
        throw(
            ArgumentError(
                "The node $node_name does not have the parameter $param_name in its parameters",
            ),
        )
    end

    #Get out the dictionary of coupling strengths
    coupling_strengths = getproperty(node.parameters, Symbol(param_name))

    #If the specified parent is not in the dictionary
    if !(parent_name in keys(coupling_strengths))
        #Throw an error
        throw(
            ArgumentError(
                "The node $node_name does not have a $param_name to a parent called $parent_name",
            ),
        )
    end

    #Get the coupling strength for that given parent
    param = coupling_strengths[parent_name]

    return param
end

<<<<<<< HEAD


### For getting all parameters of a specific node ###
"""
"""
function ActionModels.get_parameters(hgf::HGF, node_name::String)

    #If the node does not exist
    if !(node_name in keys(hgf.all_nodes) || node_name in keys(hgf.shared_parameters))
        #Throw an error
        throw(ArgumentError("The node $node_name does not exist"))
    end
    
    #If the node_name is a shared parameter, acess the parameter value in shared_parameters
    if node_name in keys(hgf.shared_parameters)
        return hgf.shared_parameters[node_name].value

    #Get out the node    
    else
        node = hgf.all_nodes[node_name]
        #Get its parameters
        return get_parameters(node)
    end
end


=======
>>>>>>> 5dc16427
### For getting multiple parameters ###
function ActionModels.get_parameters(hgf::HGF, target_parameters::Vector)

    #Initialize tuple for storing parameters
    parameters = Dict()

    #Go through each param
    for target_param in target_parameters

        #If a specific parameter has been requested
        if target_param isa Tuple

            #Get the parameters of that param and add it to the dict
            parameters[target_param] = get_parameters(hgf, target_param)

            #If all parameters are requested
        elseif target_param isa String

            #Get out all the parameters from the node
            node_parameters = get_parameters(hgf, target_param)

            #And merge them with the dict
            parameters = merge(parameters, node_parameters)
        end
    end

    return parameters
end


<<<<<<< HEAD
### For getting all parameters ###
"""
"""
function ActionModels.get_parameters(hgf::HGF)

    #Initialize dict for parameters
    parameters = Dict()

    #For each node
    for node in hgf.ordered_nodes.all_nodes
        #Get out the parameters of the node
        node_parameters = get_parameters(node)
        #And merge them with the dict
        parameters = merge(parameters, node_parameters)
    end

    #If there are shared parameters
    if length(hgf.shared_parameters) > 0

        #Go through each shared parameter
        for (shared_parameter_key, shared_parameter_value) in hgf.shared_parameters
            #Remove derived parameters from the list
            filter!(x -> x[1] ∉ shared_parameter_value.derived_parameters, parameters)
            #Set the shared parameter value
            parameters[shared_parameter_key] = shared_parameter_value.value
        end
    end

    return parameters
end


"""
"""
=======
### For getting all parameters for a specified node ###
>>>>>>> 5dc16427
function ActionModels.get_parameters(node::AbstractNode)

    #Initialize dictionary
    parameters = Dict()

    #Go through all parameters in the node's parameters
    for param_key in fieldnames(typeof(node.parameters))

        #If the parameter is a coupling strength
        if param_key in (:value_coupling, :volatility_coupling)

            #Get out the dict with coupling strengths
            coupling_strengths = getproperty(node.parameters, param_key)

            #Go through each parent
            for parent_name in keys(coupling_strengths)

                #Add the coupling strength to the ouput dict
                parameters[(node.name, parent_name, string(param_key))] =
                    coupling_strengths[parent_name]

            end
        else
            #And add their values to the dictionary
            parameters[(node.name, String(param_key))] =
                getproperty(node.parameters, param_key)
        end
    end

    return parameters
end

function ActionModels.get_parameters(hgf::HGF, node_name::String)

    #If the node does not exist
    if !(node_name in keys(hgf.all_nodes))
        #Throw an error
        throw(ArgumentError("The node $node_name does not exist"))
    end

    #Get out the node
    node = hgf.all_nodes[node_name]

    #Get its parameters
    return get_parameters(node)
end


### For getting all parameters in an HGF ###
function ActionModels.get_parameters(hgf::HGF)

    #Initialize dict for parameters
    parameters = Dict()

    #For each node
    for node in hgf.ordered_nodes.all_nodes
        #Get out the parameters of the node
        node_parameters = get_parameters(node)
        #And merge them with the dict
        parameters = merge(parameters, node_parameters)
    end

    return parameters
end<|MERGE_RESOLUTION|>--- conflicted
+++ resolved
@@ -89,7 +89,6 @@
     return param
 end
 
-<<<<<<< HEAD
 
 
 ### For getting all parameters of a specific node ###
@@ -103,7 +102,8 @@
         throw(ArgumentError("The node $node_name does not exist"))
     end
     
-    #If the node_name is a shared parameter, acess the parameter value in shared_parameters
+    #If the node_name is a shared parameter
+    #Acess the parameter value in shared_parameters
     if node_name in keys(hgf.shared_parameters)
         return hgf.shared_parameters[node_name].value
 
@@ -116,8 +116,6 @@
 end
 
 
-=======
->>>>>>> 5dc16427
 ### For getting multiple parameters ###
 function ActionModels.get_parameters(hgf::HGF, target_parameters::Vector)
 
@@ -148,7 +146,6 @@
 end
 
 
-<<<<<<< HEAD
 ### For getting all parameters ###
 """
 """
@@ -183,9 +180,6 @@
 
 """
 """
-=======
-### For getting all parameters for a specified node ###
->>>>>>> 5dc16427
 function ActionModels.get_parameters(node::AbstractNode)
 
     #Initialize dictionary
@@ -233,20 +227,3 @@
     return get_parameters(node)
 end
 
-
-### For getting all parameters in an HGF ###
-function ActionModels.get_parameters(hgf::HGF)
-
-    #Initialize dict for parameters
-    parameters = Dict()
-
-    #For each node
-    for node in hgf.ordered_nodes.all_nodes
-        #Get out the parameters of the node
-        node_parameters = get_parameters(node)
-        #And merge them with the dict
-        parameters = merge(parameters, node_parameters)
-    end
-
-    return parameters
-end